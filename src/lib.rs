--- conflicted
+++ resolved
@@ -20,15 +20,11 @@
 // limitations under the License.
 //
 
-<<<<<<< HEAD
-
 // nom::multi::many0
 extern crate alloc;
-=======
 use chrono::{NaiveDate, NaiveTime};
 use core::{fmt, mem, ops::BitOr};
 use std::{collections::VecDeque, convert::TryInto};
->>>>>>> 3da091f6
 
 mod parse;
 mod sentences;
